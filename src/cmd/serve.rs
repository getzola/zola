// Contains an embedded version of livereload-js 3.2.4
//
// Copyright (c) 2010-2012 Andrey Tarantsov
//
// Permission is hereby granted, free of charge, to any person obtaining
// a copy of this software and associated documentation files (the
// "Software"), to deal in the Software without restriction, including
// without limitation the rights to use, copy, modify, merge, publish,
// distribute, sublicense, and/or sell copies of the Software, and to
// permit persons to whom the Software is furnished to do so, subject to
// the following conditions:
//
// The above copyright notice and this permission notice shall be
// included in all copies or substantial portions of the Software.
//
// THE SOFTWARE IS PROVIDED "AS IS", WITHOUT WARRANTY OF ANY KIND,
// EXPRESS OR IMPLIED, INCLUDING BUT NOT LIMITED TO THE WARRANTIES OF
// MERCHANTABILITY, FITNESS FOR A PARTICULAR PURPOSE AND
// NONINFRINGEMENT. IN NO EVENT SHALL THE AUTHORS OR COPYRIGHT HOLDERS BE
// LIABLE FOR ANY CLAIM, DAMAGES OR OTHER LIABILITY, WHETHER IN AN ACTION
// OF CONTRACT, TORT OR OTHERWISE, ARISING FROM, OUT OF OR IN CONNECTION
// WITH THE SOFTWARE OR THE USE OR OTHER DEALINGS IN THE SOFTWARE.

use std::fs::{read_dir, remove_dir_all};
use std::net::{SocketAddrV4, TcpListener};
use std::path::{Path, PathBuf, MAIN_SEPARATOR};
use std::sync::mpsc::channel;
use std::thread;
use std::time::{Duration, Instant};

use hyper::header;
use hyper::server::Server;
use hyper::service::{make_service_fn, service_fn};
use hyper::{Body, Method, Request, Response, StatusCode};
use mime_guess::from_path as mimetype_from_path;
use time::macros::format_description;
use time::{OffsetDateTime, UtcOffset};

use libs::percent_encoding;
use libs::serde_json;
use notify::{watcher, RecursiveMode, Watcher};
use ws::{Message, Sender, WebSocket};

use errors::{anyhow, Context, Result};
use libs::globset::GlobSet;
use libs::relative_path::{RelativePath, RelativePathBuf};
use pathdiff::diff_paths;
use site::sass::compile_sass;
use site::{Site, SITE_CONTENT};
use utils::fs::copy_file;

use crate::messages;
use std::ffi::OsStr;

#[derive(Debug, PartialEq)]
enum ChangeKind {
    Content,
    Templates,
    Themes,
    StaticFiles,
    Sass,
    Config,
}

#[derive(Debug, PartialEq)]
enum WatchMode {
    Required,
    Optional,
    Condition(bool),
}

static METHOD_NOT_ALLOWED_TEXT: &[u8] = b"Method Not Allowed";
static NOT_FOUND_TEXT: &[u8] = b"Not Found";

// This is dist/livereload.min.js from the LiveReload.js v3.2.4 release
const LIVE_RELOAD: &str = include_str!("livereload.js");

async fn handle_request(req: Request<Body>, mut root: PathBuf) -> Result<Response<Body>> {
    let original_root = root.clone();
    let mut path = RelativePathBuf::new();
    // https://zola.discourse.group/t/percent-encoding-for-slugs/736
    let decoded = match percent_encoding::percent_decode_str(req.uri().path()).decode_utf8() {
        Ok(d) => d,
        Err(_) => return Ok(not_found()),
    };

    for c in decoded.split('/') {
        path.push(c);
    }

    // livereload.js is served using the LIVE_RELOAD str, not a file
    if path == "livereload.js" {
        if req.method() == Method::GET {
            return Ok(livereload_js());
        } else {
            return Ok(method_not_allowed());
        }
    }

    if let Some(content) = SITE_CONTENT.read().unwrap().get(&path) {
        return Ok(in_memory_content(&path, content));
    }

    // Handle only `GET`/`HEAD` requests
    match *req.method() {
        Method::HEAD | Method::GET => {}
        _ => return Ok(method_not_allowed()),
    }

    // Handle only simple path requests
    if req.uri().scheme_str().is_some() || req.uri().host().is_some() {
        return Ok(not_found());
    }

    // Remove the first slash from the request path
    // otherwise `PathBuf` will interpret it as an absolute path
    root.push(&decoded[1..]);

    // Ensure we are only looking for things in our public folder
    if !root.starts_with(original_root) {
        return Ok(not_found());
    }

    let metadata = match tokio::fs::metadata(root.as_path()).await {
        Err(err) => return Ok(io_error(err)),
        Ok(metadata) => metadata,
    };
    if metadata.is_dir() {
        // if root is a directory, append index.html to try to read that instead
        root.push("index.html");
    };

    let result = tokio::fs::read(&root).await;

    let contents = match result {
        Err(err) => return Ok(io_error(err)),
        Ok(contents) => contents,
    };

    Ok(Response::builder()
        .status(StatusCode::OK)
        .header(
            header::CONTENT_TYPE,
            mimetype_from_path(&root).first_or_octet_stream().essence_str(),
        )
        .header(header::ACCESS_CONTROL_ALLOW_ORIGIN, "*")
        .body(Body::from(contents))
        .unwrap())
}

fn livereload_js() -> Response<Body> {
    Response::builder()
        .header(header::CONTENT_TYPE, "text/javascript")
        .status(StatusCode::OK)
        .body(LIVE_RELOAD.into())
        .expect("Could not build livereload.js response")
}

fn in_memory_content(path: &RelativePathBuf, content: &str) -> Response<Body> {
    let content_type = match path.extension() {
        Some(ext) => match ext {
            "xml" => "text/xml",
            "json" => "application/json",
            _ => "text/html",
        },
        None => "text/html",
    };
    Response::builder()
        .header(header::CONTENT_TYPE, content_type)
        .status(StatusCode::OK)
        .body(content.to_owned().into())
        .expect("Could not build HTML response")
}

fn method_not_allowed() -> Response<Body> {
    Response::builder()
        .header(header::CONTENT_TYPE, "text/plain")
        .status(StatusCode::METHOD_NOT_ALLOWED)
        .body(METHOD_NOT_ALLOWED_TEXT.into())
        .expect("Could not build Method Not Allowed response")
}

fn io_error(err: std::io::Error) -> Response<Body> {
    match err.kind() {
        std::io::ErrorKind::NotFound => not_found(),
        std::io::ErrorKind::PermissionDenied => {
            Response::builder().status(StatusCode::FORBIDDEN).body(Body::empty()).unwrap()
        }
        _ => panic!("{}", err),
    }
}

fn not_found() -> Response<Body> {
    let not_found_path = RelativePath::new("404.html");
    let content = SITE_CONTENT.read().unwrap().get(not_found_path).cloned();

    if let Some(body) = content {
        return Response::builder()
            .header(header::CONTENT_TYPE, "text/html")
            .status(StatusCode::NOT_FOUND)
            .body(body.into())
            .expect("Could not build Not Found response");
    }

    // Use a plain text response when we can't find the body of the 404
    Response::builder()
        .header(header::CONTENT_TYPE, "text/plain")
        .status(StatusCode::NOT_FOUND)
        .body(NOT_FOUND_TEXT.into())
        .expect("Could not build Not Found response")
}

fn rebuild_done_handling(broadcaster: &Sender, res: Result<()>, reload_path: &str) {
    match res {
        Ok(_) => {
            broadcaster
                .send(format!(
                    r#"
                {{
                    "command": "reload",
                    "path": {},
                    "originalPath": "",
                    "liveCSS": true,
                    "liveImg": true,
                    "protocol": ["http://livereload.com/protocols/official-7"]
                }}"#,
                    serde_json::to_string(&reload_path).unwrap()
                ))
                .unwrap();
        }
        Err(e) => messages::unravel_errors("Failed to build the site", &e),
    }
}

#[allow(clippy::too_many_arguments)]
fn create_new_site(
    root_dir: &Path,
    interface: &str,
    interface_port: u16,
    output_dir: Option<&Path>,
    base_url: &str,
    config_file: &Path,
    include_drafts: bool,
    ws_port: Option<u16>,
) -> Result<(Site, String)> {
    SITE_CONTENT.write().unwrap().clear();

    let mut site = Site::new(root_dir, config_file)?;
    let address = format!("{}:{}", interface, interface_port);

    let base_url = if base_url == "/" {
        String::from("/")
    } else {
        let base_address = format!("{}:{}", base_url, interface_port);

        if site.config.base_url.ends_with('/') {
            format!("http://{}/", base_address)
        } else {
            format!("http://{}", base_address)
        }
    };

    site.enable_serve_mode();
    site.set_base_url(base_url);
    if let Some(output_dir) = output_dir {
        site.set_output_path(output_dir);
    }
    if include_drafts {
        site.include_drafts();
    }
    site.load()?;
    if let Some(p) = ws_port {
        site.enable_live_reload_with_port(p);
    } else {
        site.enable_live_reload(interface_port);
    }
    messages::notify_site_size(&site);
    messages::warn_about_ignored_pages(&site);
    site.build()?;
    Ok((site, address))
}

#[allow(clippy::too_many_arguments)]
pub fn serve(
    root_dir: &Path,
    interface: &str,
    interface_port: u16,
    output_dir: Option<&Path>,
    base_url: &str,
    config_file: &Path,
    open: bool,
    include_drafts: bool,
    fast_rebuild: bool,
    utc_offset: UtcOffset,
) -> Result<()> {
    let start = Instant::now();
    let (mut site, address) = create_new_site(
        root_dir,
        interface,
        interface_port,
        output_dir,
        base_url,
        config_file,
        include_drafts,
        None,
    )?;
    messages::report_elapsed_time(start);

    // Stop right there if we can't bind to the address
    let bind_address: SocketAddrV4 = match address.parse() {
        Ok(a) => a,
        Err(_) => return Err(anyhow!("Invalid address: {}.", address)),
    };
    if (TcpListener::bind(&bind_address)).is_err() {
        return Err(anyhow!("Cannot start server on address {}.", address));
    }

    let config_path = PathBuf::from(config_file);
    let config_path_rel =
        diff_paths(&config_path, &root_dir).unwrap_or_else(|| config_path.clone());

    // An array of (path, WatchMode) where the path should be watched for changes,
    // and the WatchMode value indicates whether this file/folder must exist for
    // zola serve to operate
    let watch_this = vec![
        (config_path_rel.to_str().unwrap_or("config.toml"), WatchMode::Required),
        ("content", WatchMode::Required),
        ("sass", WatchMode::Condition(site.config.compile_sass)),
        ("static", WatchMode::Optional),
        ("templates", WatchMode::Optional),
        ("themes", WatchMode::Condition(site.config.theme.is_some())),
    ];

    // Setup watchers
    let (tx, rx) = channel();
    let mut watcher = watcher(tx, Duration::from_secs(1)).unwrap();

    // We watch for changes on the filesystem for every entry in watch_this
    // Will fail if either:
    //   - the path is mandatory but does not exist (eg. config.toml)
    //   - the path exists but has incorrect permissions
    // watchers will contain the paths we're actually watching
    let mut watchers = Vec::new();
    for (entry, mode) in watch_this {
        let watch_path = root_dir.join(entry);
        let should_watch = match mode {
            WatchMode::Required => true,
            WatchMode::Optional => watch_path.exists(),
            WatchMode::Condition(b) => b && watch_path.exists(),
        };
        if should_watch {
            watcher
                .watch(root_dir.join(entry), RecursiveMode::Recursive)
                .with_context(|| format!("Can't watch `{}` for changes in folder `{}`. Does it exist, and do you have correct permissions?", entry, root_dir.display()))?;
            watchers.push(entry.to_string());
        }
    }

    let ws_port = site.live_reload;
    let ws_address = format!("{}:{}", interface, ws_port.unwrap());
    let output_path = site.output_path.clone();

    // output path is going to need to be moved later on, so clone it for the
    // http closure to avoid contention.
    let static_root = output_path.clone();
    let broadcaster = {
        thread::spawn(move || {
            let addr = address.parse().unwrap();

            let rt = tokio::runtime::Builder::new_current_thread()
                .enable_all()
                .build()
                .expect("Could not build tokio runtime");

            rt.block_on(async {
                let make_service = make_service_fn(move |_| {
                    let static_root = static_root.clone();

                    async {
                        Ok::<_, hyper::Error>(service_fn(move |req| {
                            handle_request(req, static_root.clone())
                        }))
                    }
                });

                let server = Server::bind(&addr).serve(make_service);

                println!("Web server is available at http://{}\n", &address);
                if open {
                    if let Err(err) = open::that(format!("http://{}", &address)) {
                        eprintln!("Failed to open URL in your browser: {}", err);
                    }
                }

                server.await.expect("Could not start web server");
            });
        });

        // The websocket for livereload
        let ws_server = WebSocket::new(|output: Sender| {
            move |msg: Message| {
                if msg.into_text().unwrap().contains("\"hello\"") {
                    return output.send(Message::text(
                        r#"
                        {
                            "command": "hello",
                            "protocols": [ "http://livereload.com/protocols/official-7" ],
                            "serverName": "Zola"
                        }
                    "#,
                    ));
                }
                Ok(())
            }
        })
        .unwrap();

        let broadcaster = ws_server.broadcaster();

        let ws_server = ws_server
            .bind(&*ws_address)
            .map_err(|_| anyhow!("Cannot bind to address {} for the websocket server. Maybe the port is already in use?", &ws_address))?;

        thread::spawn(move || {
            ws_server.run().unwrap();
        });

        broadcaster
    };

<<<<<<< HEAD
    println!(
        "Listening for changes in {}{}{{{}}}",
        root_dir.display(),
        MAIN_SEPARATOR,
        watchers.join(", ")
    );
=======
    println!("Listening for changes in {}{{{}}}", root_dir.display(), watchers.join(","));
>>>>>>> da799ea5

    println!("Press Ctrl+C to stop\n");
    // Delete the output folder on ctrl+C
    ctrlc::set_handler(move || {
        match remove_dir_all(&output_path) {
            Ok(()) => (),
            Err(e) => println!("Errored while deleting output folder: {}", e),
        }
        ::std::process::exit(0);
    })
    .expect("Error setting Ctrl-C handler");

    use notify::DebouncedEvent::*;

    let reload_sass = |site: &Site, path: &Path, partial_path: &Path| {
        let msg = if path.is_dir() {
            format!("-> Directory in `sass` folder changed {}", path.display())
        } else {
            format!("-> Sass file changed {}", path.display())
        };
        console::info(&msg);
        rebuild_done_handling(
            &broadcaster,
            compile_sass(&site.base_path, &site.output_path),
            &partial_path.to_string_lossy(),
        );
    };

    let reload_templates = |site: &mut Site, path: &Path| {
        rebuild_done_handling(&broadcaster, site.reload_templates(), &path.to_string_lossy());
    };

    let copy_static = |site: &Site, path: &Path, partial_path: &Path| {
        // Do nothing if the file/dir was deleted
        if !path.exists() {
            return;
        }

        let msg = if path.is_dir() {
            format!("-> Directory in `static` folder changed {}", path.display())
        } else {
            format!("-> Static file changed {}", path.display())
        };

        console::info(&msg);
        if path.is_dir() {
            rebuild_done_handling(
                &broadcaster,
                site.copy_static_directories(),
                &path.to_string_lossy(),
            );
        } else {
            rebuild_done_handling(
                &broadcaster,
                copy_file(path, &site.output_path, &site.static_path, site.config.hard_link_static),
                &partial_path.to_string_lossy(),
            );
        }
    };

    let recreate_site = || match create_new_site(
        root_dir,
        interface,
        interface_port,
        output_dir,
        base_url,
        config_file,
        include_drafts,
        ws_port,
    ) {
        Ok((s, _)) => {
            rebuild_done_handling(&broadcaster, Ok(()), "/x.js");
            Some(s)
        }
        Err(e) => {
            messages::unravel_errors("Failed to build the site", &e);
            None
        }
    };

    loop {
        match rx.recv() {
            Ok(event) => {
                let can_do_fast_reload = !matches!(event, Remove(_));

                match event {
                    // Intellij does weird things on edit, chmod is there to count those changes
                    // https://github.com/passcod/notify/issues/150#issuecomment-494912080
                    Rename(_, path) | Create(path) | Write(path) | Remove(path) | Chmod(path) => {
                        if is_ignored_file(&site.config.ignored_content_globset, &path) {
                            continue;
                        }

                        if is_temp_file(&path) {
                            continue;
                        }

                        // We only care about changes in non-empty folders
                        if path.is_dir() && is_folder_empty(&path) {
                            continue;
                        }

                        let format =
                            format_description!("[year]-[month]-[day] [hour]:[minute]:[second]");
                        let current_time =
                            OffsetDateTime::now_utc().to_offset(utc_offset).format(&format);
                        if let Ok(time_str) = current_time {
                            println!("Change detected @ {}", time_str);
                        } else {
                            // if formatting fails for some reason
                            println!("Change detected");
                        };

                        let start = Instant::now();
                        match detect_change_kind(root_dir, &path, &config_path) {
                            (ChangeKind::Content, _) => {
                                console::info(&format!("-> Content changed {}", path.display()));

                                if fast_rebuild {
                                    if can_do_fast_reload {
                                        let filename = path
                                            .file_name()
                                            .unwrap_or_else(|| OsStr::new(""))
                                            .to_string_lossy();
                                        let res = if filename == "_index.md" {
                                            site.add_and_render_section(&path)
                                        } else if filename.ends_with(".md") {
                                            site.add_and_render_page(&path)
                                        } else {
                                            // an asset changed? a folder renamed?
                                            // should we make it smarter so it doesn't reload the whole site?
                                            Err(anyhow!("dummy"))
                                        };

                                        if res.is_err() {
                                            if let Some(s) = recreate_site() {
                                                site = s;
                                            }
                                        } else {
                                            rebuild_done_handling(
                                                &broadcaster,
                                                res,
                                                &path.to_string_lossy(),
                                            );
                                        }
                                    } else {
                                        // Should we be smarter than that? Is it worth it?
                                        if let Some(s) = recreate_site() {
                                            site = s;
                                        }
                                    }
                                } else if let Some(s) = recreate_site() {
                                    site = s;
                                }
                            }
                            (ChangeKind::Templates, partial_path) => {
                                let msg = if path.is_dir() {
                                    format!(
                                        "-> Directory in `templates` folder changed {}",
                                        path.display()
                                    )
                                } else {
                                    format!("-> Template changed {}", path.display())
                                };
                                console::info(&msg);

                                // A shortcode changed, we need to rebuild everything
                                if partial_path.starts_with("/templates/shortcodes") {
                                    if let Some(s) = recreate_site() {
                                        site = s;
                                    }
                                } else {
                                    println!("Reloading only template");
                                    // A normal template changed, no need to re-render Markdown.
                                    reload_templates(&mut site, &path)
                                }
                            }
                            (ChangeKind::StaticFiles, p) => copy_static(&site, &path, &p),
                            (ChangeKind::Sass, p) => reload_sass(&site, &path, &p),
                            (ChangeKind::Themes, _) => {
                                console::info("-> Themes changed.");

                                if let Some(s) = recreate_site() {
                                    site = s;
                                }
                            }
                            (ChangeKind::Config, _) => {
                                console::info("-> Config changed. The browser needs to be refreshed to make the changes visible.");

                                if let Some(s) = recreate_site() {
                                    site = s;
                                }
                            }
                        };
                        messages::report_elapsed_time(start);
                    }
                    _ => {}
                }
            }
            Err(e) => console::error(&format!("Watch error: {:?}", e)),
        };
    }
}

fn is_ignored_file(ignored_content_globset: &Option<GlobSet>, path: &Path) -> bool {
    match ignored_content_globset {
        Some(gs) => gs.is_match(path),
        None => false,
    }
}

/// Returns whether the path we received corresponds to a temp file created
/// by an editor or the OS
fn is_temp_file(path: &Path) -> bool {
    let ext = path.extension();
    match ext {
        Some(ex) => match ex.to_str().unwrap() {
            "swp" | "swx" | "tmp" | ".DS_STORE" => true,
            // jetbrains IDE
            x if x.ends_with("jb_old___") => true,
            x if x.ends_with("jb_tmp___") => true,
            x if x.ends_with("jb_bak___") => true,
            // vim & jetbrains
            x if x.ends_with('~') => true,
            _ => {
                if let Some(filename) = path.file_stem() {
                    // emacs
                    let name = filename.to_str().unwrap();
                    name.starts_with('#') || name.starts_with(".#")
                } else {
                    false
                }
            }
        },
        None => true,
    }
}

/// Detect what changed from the given path so we have an idea what needs
/// to be reloaded
fn detect_change_kind(pwd: &Path, path: &Path, config_path: &Path) -> (ChangeKind, PathBuf) {
    let mut partial_path = PathBuf::from("/");
    partial_path.push(path.strip_prefix(pwd).unwrap_or(path));

    let change_kind = if partial_path.starts_with("/templates") {
        ChangeKind::Templates
    } else if partial_path.starts_with("/themes") {
        ChangeKind::Themes
    } else if partial_path.starts_with("/content") {
        ChangeKind::Content
    } else if partial_path.starts_with("/static") {
        ChangeKind::StaticFiles
    } else if partial_path.starts_with("/sass") {
        ChangeKind::Sass
    } else if path == config_path {
        ChangeKind::Config
    } else {
        unreachable!("Got a change in an unexpected path: {}", partial_path.display());
    };

    (change_kind, partial_path)
}

/// Check if the directory at path contains any file
fn is_folder_empty(dir: &Path) -> bool {
    // Can panic if we don't have the rights I guess?

    read_dir(dir).expect("Failed to read a directory to see if it was empty").next().is_none()
}

#[cfg(test)]
mod tests {
    use std::path::{Path, PathBuf};

    use super::{detect_change_kind, is_temp_file, ChangeKind};

    #[test]
    fn can_recognize_temp_files() {
        let test_cases = vec![
            Path::new("hello.swp"),
            Path::new("hello.swx"),
            Path::new(".DS_STORE"),
            Path::new("hello.tmp"),
            Path::new("hello.html.__jb_old___"),
            Path::new("hello.html.__jb_tmp___"),
            Path::new("hello.html.__jb_bak___"),
            Path::new("hello.html~"),
            Path::new("#hello.html"),
        ];

        for t in test_cases {
            assert!(is_temp_file(t));
        }
    }

    #[test]
    fn can_detect_kind_of_changes() {
        let test_cases = vec![
            (
                (ChangeKind::Templates, PathBuf::from("/templates/hello.html")),
                Path::new("/home/vincent/site"),
                Path::new("/home/vincent/site/templates/hello.html"),
                Path::new("/home/vincent/site/config.toml"),
            ),
            (
                (ChangeKind::Themes, PathBuf::from("/themes/hello.html")),
                Path::new("/home/vincent/site"),
                Path::new("/home/vincent/site/themes/hello.html"),
                Path::new("/home/vincent/site/config.toml"),
            ),
            (
                (ChangeKind::StaticFiles, PathBuf::from("/static/site.css")),
                Path::new("/home/vincent/site"),
                Path::new("/home/vincent/site/static/site.css"),
                Path::new("/home/vincent/site/config.toml"),
            ),
            (
                (ChangeKind::Content, PathBuf::from("/content/posts/hello.md")),
                Path::new("/home/vincent/site"),
                Path::new("/home/vincent/site/content/posts/hello.md"),
                Path::new("/home/vincent/site/config.toml"),
            ),
            (
                (ChangeKind::Sass, PathBuf::from("/sass/print.scss")),
                Path::new("/home/vincent/site"),
                Path::new("/home/vincent/site/sass/print.scss"),
                Path::new("/home/vincent/site/config.toml"),
            ),
            (
                (ChangeKind::Config, PathBuf::from("/config.toml")),
                Path::new("/home/vincent/site"),
                Path::new("/home/vincent/site/config.toml"),
                Path::new("/home/vincent/site/config.toml"),
            ),
            (
                (ChangeKind::Config, PathBuf::from("/config.staging.toml")),
                Path::new("/home/vincent/site"),
                Path::new("/home/vincent/site/config.staging.toml"),
                Path::new("/home/vincent/site/config.staging.toml"),
            ),
        ];

        for (expected, pwd, path, config_filename) in test_cases {
            assert_eq!(expected, detect_change_kind(pwd, path, config_filename));
        }
    }

    #[test]
    #[cfg(windows)]
    fn windows_path_handling() {
        let expected = (ChangeKind::Templates, PathBuf::from("/templates/hello.html"));
        let pwd = Path::new(r#"C:\Users\johan\site"#);
        let path = Path::new(r#"C:\Users\johan\site\templates\hello.html"#);
        let config_filename = Path::new(r#"C:\Users\johan\site\config.toml"#);
        assert_eq!(expected, detect_change_kind(pwd, path, config_filename));
    }

    #[test]
    fn relative_path() {
        let expected = (ChangeKind::Templates, PathBuf::from("/templates/hello.html"));
        let pwd = Path::new("/home/johan/site");
        let path = Path::new("templates/hello.html");
        let config_filename = Path::new("config.toml");
        assert_eq!(expected, detect_change_kind(pwd, path, config_filename));
    }
}<|MERGE_RESOLUTION|>--- conflicted
+++ resolved
@@ -428,16 +428,12 @@
         broadcaster
     };
 
-<<<<<<< HEAD
     println!(
         "Listening for changes in {}{}{{{}}}",
         root_dir.display(),
         MAIN_SEPARATOR,
-        watchers.join(", ")
+        watchers.join(",")
     );
-=======
-    println!("Listening for changes in {}{{{}}}", root_dir.display(), watchers.join(","));
->>>>>>> da799ea5
 
     println!("Press Ctrl+C to stop\n");
     // Delete the output folder on ctrl+C
