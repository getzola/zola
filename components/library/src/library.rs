use std::collections::{HashMap, HashSet};
use std::path::{Path, PathBuf};

use slotmap::{DefaultKey, DenseSlotMap};

use crate::content::{Page, Section};
use crate::sorting::{
    find_siblings, sort_pages_by_date, sort_pages_by_title, sort_pages_by_weight,
};
use config::Config;
use front_matter::{PageFrontMatter, SortBy};

// Like vec! but for HashSet
macro_rules! set {
    ( $( $x:expr ),* ) => {
        {
            let mut s = HashSet::new();
            $(
                s.insert($x);
            )*
            s
        }
    };
}

/// Houses everything about pages and sections
/// Think of it as a database where each page and section has an id (Key here)
/// that can be used to find the actual value
/// Sections and pages can then refer to other elements by those keys, which are very cheap to
/// copy.
/// We can assume the keys are always existing as removing a page/section deletes all references
/// to that key.
#[derive(Debug)]
pub struct Library {
    /// All the pages of the site
    pages: DenseSlotMap<DefaultKey, Page>,
    /// All the sections of the site
    sections: DenseSlotMap<DefaultKey, Section>,
    /// A mapping path -> key for pages so we can easily get their key
    pub paths_to_pages: HashMap<PathBuf, DefaultKey>,
    /// A mapping path -> key for sections so we can easily get their key
    pub paths_to_sections: HashMap<PathBuf, DefaultKey>,
    /// Whether we need to look for translations
    is_multilingual: bool,

    // aliases -> files,
    // so we can easily check for conflicts
    pub reverse_aliases: HashMap<String, HashSet<String>>,

    pub translations: HashMap<PathBuf, HashSet<DefaultKey>>,
}

impl Library {
    pub fn new(cap_pages: usize, cap_sections: usize, is_multilingual: bool) -> Self {
        Library {
            pages: DenseSlotMap::with_capacity(cap_pages),
            sections: DenseSlotMap::with_capacity(cap_sections),
            paths_to_pages: HashMap::with_capacity(cap_pages),
            paths_to_sections: HashMap::with_capacity(cap_sections),
            is_multilingual,
            reverse_aliases: HashMap::new(),
            translations: HashMap::new(),
        }
    }

    fn insert_reverse_aliases(&mut self, entries: Vec<String>, file_rel_path: &str) {
        for entry in entries {
            self.reverse_aliases
                .entry(entry)
                .and_modify(|s| {
                    s.insert(file_rel_path.to_owned());
                })
                .or_insert_with(|| {
                    let mut s = HashSet::new();
                    s.insert(file_rel_path.to_owned());
                    s
                });
        }
    }

    /// Add a section and return its Key
    pub fn insert_section(&mut self, section: Section) -> DefaultKey {
        let file_path = section.file.path.clone();
        let rel_path = section.path.clone();

        let mut entries = vec![rel_path];
        entries.extend(section.meta.aliases.iter().map(|a| a.clone()).collect::<Vec<String>>());
        self.insert_reverse_aliases(entries, &section.file.relative);

        let key = self.sections.insert(section);
        self.paths_to_sections.insert(file_path, key);
        key
    }

    /// Add a page and return its Key
    pub fn insert_page(&mut self, page: Page) -> DefaultKey {
        let file_path = page.file.path.clone();
        let rel_path = page.path.clone();

        let mut entries = vec![rel_path];
        entries.extend(page.meta.aliases.iter().map(|a| a.clone()).collect::<Vec<String>>());
        self.insert_reverse_aliases(entries, &page.file.relative);

        let key = self.pages.insert(page);

        self.paths_to_pages.insert(file_path, key);
        key
    }

    pub fn pages(&self) -> &DenseSlotMap<DefaultKey, Page> {
        &self.pages
    }

    pub fn pages_mut(&mut self) -> &mut DenseSlotMap<DefaultKey, Page> {
        &mut self.pages
    }

    pub fn pages_values(&self) -> Vec<&Page> {
        self.pages.values().collect::<Vec<_>>()
    }

    pub fn sections(&self) -> &DenseSlotMap<DefaultKey, Section> {
        &self.sections
    }

    pub fn sections_mut(&mut self) -> &mut DenseSlotMap<DefaultKey, Section> {
        &mut self.sections
    }

    pub fn sections_values(&self) -> Vec<&Section> {
        self.sections.values().collect::<Vec<_>>()
    }

    /// Find out the direct subsections of each subsection if there are some
    /// as well as the pages for each section
    pub fn populate_sections(&mut self, config: &Config) {
        let root_path =
            self.sections.values().find(|s| s.is_index()).map(|s| s.file.parent.clone()).unwrap();
        // We are going to get both the ancestors and grandparents for each section in one go
        let mut ancestors: HashMap<PathBuf, Vec<_>> = HashMap::new();
        let mut subsections: HashMap<PathBuf, Vec<_>> = HashMap::new();

        for (key, section) in self.sections.iter_mut() {
            // Make sure the pages of a section are empty since we can call that many times on `serve`
            section.pages = vec![];
            section.ignored_pages = vec![];

            if let Some(ref grand_parent) = section.file.grand_parent {
                subsections
                    // Using the original filename to work for multi-lingual sections
                    .entry(grand_parent.join(&section.file.filename))
                    .or_insert_with(Vec::new)
                    .push(section.file.path.clone());
            }

            // populate translations if necessary
            if self.is_multilingual {
                self.translations
                    .entry(section.file.canonical.clone())
                    .and_modify(|trans| {
                        trans.insert(key);
                    })
                    .or_insert(set![key]);
            };

            // Index has no ancestors, no need to go through it
            if section.is_index() {
                ancestors.insert(section.file.path.clone(), vec![]);
                continue;
            }

            let mut path = root_path.clone();
            let root_key = self.paths_to_sections[&root_path.join(&section.file.filename)];
            // Index section is the first ancestor of every single section
            let mut parents = vec![root_key];
            for component in &section.file.components {
                path = path.join(component);
                // Skip itself
                if path == section.file.parent {
                    continue;
                }
                if let Some(section_key) =
                    self.paths_to_sections.get(&path.join(&section.file.filename))
                {
                    parents.push(*section_key);
                }
            }
            ancestors.insert(section.file.path.clone(), parents);
        }

        for (key, page) in &mut self.pages {
            let parent_filename = if page.lang != config.default_language {
                format!("_index.{}.md", page.lang)
            } else {
                "_index.md".to_string()
            };
            let mut parent_section_path = page.file.parent.join(&parent_filename);
            while let Some(section_key) = self.paths_to_sections.get(&parent_section_path) {
                let parent_is_transparent;
                // We need to get a reference to a section later so keep the scope of borrowing small
                {
                    let section = self.sections.get_mut(*section_key).unwrap();
                    section.pages.push(key);
                    parent_is_transparent = section.meta.transparent;
                }
                page.ancestors =
                    ancestors.get(&parent_section_path).cloned().unwrap_or_else(Vec::new);
                // Don't forget to push the actual parent
                page.ancestors.push(*section_key);

                // Find the page template if one of a parent has page_template set
                // Stops after the first one found, keep in mind page.ancestors
                // is [index, ..., parent] so we need to reverse it first
                if page.meta.template.is_none() {
                    for ancestor in page.ancestors.iter().rev() {
                        let s = self.sections.get(*ancestor).unwrap();
                        if s.meta.page_template.is_some() {
                            page.meta.template = s.meta.page_template.clone();
                            break;
                        }
                    }
                }

                if !parent_is_transparent {
                    break;
                }

                // We've added `_index(.{LANG})?.md` so if we are here so we need to go up twice
                match parent_section_path.clone().parent().unwrap().parent() {
                    Some(parent) => parent_section_path = parent.join(&parent_filename),
                    None => break,
                }
            }

            // populate translations if necessary
            if self.is_multilingual {
                self.translations
                    .entry(page.file.canonical.clone())
                    .and_modify(|trans| {
                        trans.insert(key);
                    })
                    .or_insert(set![key]);
            };
        }

        self.sort_sections_pages();

        let sections = self.paths_to_sections.clone();
        let mut sections_weight = HashMap::new();
        for (key, section) in &self.sections {
            sections_weight.insert(key, section.meta.weight);
        }

        for section in self.sections.values_mut() {
            if let Some(ref children) = subsections.get(&section.file.path) {
                let mut children: Vec<_> = children.iter().map(|p| sections[p]).collect();
                children.sort_by(|a, b| sections_weight[a].cmp(&sections_weight[b]));
                section.subsections = children;
            }
            section.ancestors = ancestors.get(&section.file.path).cloned().unwrap_or_else(Vec::new);
        }
    }

    /// Sort all sections pages according to sorting method given
    /// Pages that cannot be sorted are set to the section.ignored_pages instead
    pub fn sort_sections_pages(&mut self) {
        fn get_data<'a, T>(
            section: &'a Section,
            pages: &'a DenseSlotMap<DefaultKey, Page>,
            field: impl Fn(&'a PageFrontMatter) -> Option<T>,
        ) -> Vec<(&'a DefaultKey, Option<T>, &'a str)> {
            section
                .pages
                .iter()
                .map(|k| {
                    if let Some(page) = pages.get(*k) {
                        (k, field(&page.meta), page.permalink.as_ref())
                    } else {
                        unreachable!("Sorting got an unknown page")
                    }
                })
                .collect()
        }

        let mut updates = HashMap::new();
        for (key, section) in &self.sections {
            let (sorted_pages, cannot_be_sorted_pages) = match section.meta.sort_by {
                SortBy::None => continue,
                SortBy::Date => {
                    let data = get_data(section, &self.pages, |meta| meta.datetime);

                    sort_pages_by_date(data)
                }
                SortBy::UpdateDate => {
                    let data = get_data(section, &self.pages, |meta| {
                        std::cmp::max(meta.datetime, meta.updated_datetime)
                    });

                    sort_pages_by_date(data)
                }
                SortBy::Title => {
                    let data = get_data(section, &self.pages, |meta| meta.title.as_deref());

                    sort_pages_by_title(data)
                }
                SortBy::Weight => {
                    let data = get_data(section, &self.pages, |meta| meta.weight);

                    sort_pages_by_weight(data)
                }
            };
            updates.insert(key, (sorted_pages, cannot_be_sorted_pages, section.meta.sort_by));
        }

        for (key, (sorted, cannot_be_sorted, sort_by)) in updates {
<<<<<<< HEAD
            let section_is_transparent = if let Some(section) = self.sections.get(key) {
                section.meta.transparent
            } else {
                false
            };

            if !section_is_transparent {
                // Find sibling between sorted pages first
                let with_siblings = find_siblings(&sorted);

                for (k2, val1, val2) in with_siblings {
                    if let Some(page) = self.pages.get_mut(k2) {
                        match sort_by {
                            SortBy::Date => {
                                page.earlier = val2;
                                page.later = val1;
                            }
                            SortBy::Title => {
                                page.title_prev = val1;
                                page.title_next = val2;
                            }
                            SortBy::Weight => {
                                page.lighter = val1;
                                page.heavier = val2;
                            }
                            SortBy::None => {
                                unreachable!("Impossible to find siblings in SortBy::None")
                            }
=======
            // Find sibling between sorted pages first
            let with_siblings = find_siblings(&sorted);

            for (k2, val1, val2) in with_siblings {
                if let Some(page) = self.pages.get_mut(k2) {
                    match sort_by {
                        SortBy::Date => {
                            page.earlier = val2;
                            page.later = val1;
                        }
                        SortBy::UpdateDate => {
                            page.earlier_updated = val2;
                            page.later_updated = val1;
                        }
                        SortBy::Title => {
                            page.title_prev = val1;
                            page.title_next = val2;
                        }
                        SortBy::Weight => {
                            page.lighter = val1;
                            page.heavier = val2;
>>>>>>> f8c6ea2b
                        }
                    } else {
                        unreachable!("Sorting got an unknown page")
                    }
                }
            }

            if let Some(s) = self.sections.get_mut(key) {
                s.pages = sorted;
                s.ignored_pages = cannot_be_sorted;
            }
        }
    }

    /// Find all the orphan pages: pages that are in a folder without an `_index.md`
    pub fn get_all_orphan_pages(&self) -> Vec<&Page> {
        let pages_in_sections =
            self.sections.values().flat_map(|s| &s.pages).collect::<HashSet<_>>();

        self.pages
            .iter()
            .filter(|(key, _)| !pages_in_sections.contains(&key))
            .map(|(_, page)| page)
            .collect()
    }

    /// Find the parent section & all grandparents section that have transparent=true
    /// Only used in rebuild.
    pub fn find_parent_sections<P: AsRef<Path>>(&self, path: P) -> Vec<&Section> {
        let mut parents = vec![];
        let page = self.get_page(path.as_ref()).unwrap();
        for ancestor in page.ancestors.iter().rev() {
            let section = self.get_section_by_key(*ancestor);
            if parents.is_empty() || section.meta.transparent {
                parents.push(section);
            }
        }

        parents
    }

    /// Only used in tests
    pub fn get_section_key<P: AsRef<Path>>(&self, path: P) -> Option<&DefaultKey> {
        self.paths_to_sections.get(path.as_ref())
    }

    pub fn get_section<P: AsRef<Path>>(&self, path: P) -> Option<&Section> {
        self.sections.get(self.paths_to_sections.get(path.as_ref()).cloned().unwrap_or_default())
    }

    pub fn get_section_mut<P: AsRef<Path>>(&mut self, path: P) -> Option<&mut Section> {
        self.sections
            .get_mut(self.paths_to_sections.get(path.as_ref()).cloned().unwrap_or_default())
    }

    pub fn get_section_by_key(&self, key: DefaultKey) -> &Section {
        self.sections.get(key).unwrap()
    }

    pub fn get_section_mut_by_key(&mut self, key: DefaultKey) -> &mut Section {
        self.sections.get_mut(key).unwrap()
    }

    pub fn get_section_path_by_key(&self, key: DefaultKey) -> &str {
        &self.get_section_by_key(key).file.relative
    }

    pub fn get_page<P: AsRef<Path>>(&self, path: P) -> Option<&Page> {
        self.pages.get(self.paths_to_pages.get(path.as_ref()).cloned().unwrap_or_default())
    }

    pub fn get_page_by_key(&self, key: DefaultKey) -> &Page {
        self.pages.get(key).unwrap()
    }

    pub fn get_page_mut_by_key(&mut self, key: DefaultKey) -> &mut Page {
        self.pages.get_mut(key).unwrap()
    }

    pub fn remove_section<P: AsRef<Path>>(&mut self, path: P) -> Option<Section> {
        if let Some(k) = self.paths_to_sections.remove(path.as_ref()) {
            self.sections.remove(k)
        } else {
            None
        }
    }

    pub fn remove_page<P: AsRef<Path>>(&mut self, path: P) -> Option<Page> {
        if let Some(k) = self.paths_to_pages.remove(path.as_ref()) {
            self.pages.remove(k)
        } else {
            None
        }
    }

    /// Used in rebuild, to check if we know it already
    pub fn contains_section<P: AsRef<Path>>(&self, path: P) -> bool {
        self.paths_to_sections.contains_key(path.as_ref())
    }

    /// Used in rebuild, to check if we know it already
    pub fn contains_page<P: AsRef<Path>>(&self, path: P) -> bool {
        self.paths_to_pages.contains_key(path.as_ref())
    }

    /// This will check every section/page paths + the aliases and ensure none of them
    /// are colliding.
    /// Returns (path colliding, [list of files causing that collision])
    pub fn check_for_path_collisions(&self) -> Vec<(String, Vec<String>)> {
        self.reverse_aliases
            .iter()
            .filter_map(|(alias, files)| {
                if files.len() > 1 {
                    Some((alias.clone(), files.clone().into_iter().collect::<Vec<_>>()))
                } else {
                    None
                }
            })
            .collect()
    }
}

#[cfg(test)]
mod tests {
    use super::*;

    #[test]
    fn can_find_no_collisions() {
        let mut library = Library::new(10, 10, false);
        let mut page = Page::default();
        page.path = "hello".to_string();
        let mut page2 = Page::default();
        page2.path = "hello-world".to_string();
        let mut section = Section::default();
        section.path = "blog".to_string();
        library.insert_page(page);
        library.insert_page(page2);
        library.insert_section(section);

        let collisions = library.check_for_path_collisions();
        assert_eq!(collisions.len(), 0);
    }

    #[test]
    fn can_find_collisions_between_pages() {
        let mut library = Library::new(10, 10, false);
        let mut page = Page::default();
        page.path = "hello".to_string();
        page.file.relative = "hello".to_string();
        let mut page2 = Page::default();
        page2.path = "hello".to_string();
        page2.file.relative = "hello-world".to_string();
        let mut section = Section::default();
        section.path = "blog".to_string();
        section.file.relative = "hello-world".to_string();
        library.insert_page(page.clone());
        library.insert_page(page2.clone());
        library.insert_section(section);

        let collisions = library.check_for_path_collisions();
        assert_eq!(collisions.len(), 1);
        assert_eq!(collisions[0].0, page.path);
        assert!(collisions[0].1.contains(&page.file.relative));
        assert!(collisions[0].1.contains(&page2.file.relative));
    }

    #[test]
    fn can_find_collisions_with_an_alias() {
        let mut library = Library::new(10, 10, false);
        let mut page = Page::default();
        page.path = "hello".to_string();
        page.file.relative = "hello".to_string();
        let mut page2 = Page::default();
        page2.path = "hello-world".to_string();
        page2.file.relative = "hello-world".to_string();
        page2.meta.aliases = vec!["hello".to_string()];
        let mut section = Section::default();
        section.path = "blog".to_string();
        section.file.relative = "hello-world".to_string();
        library.insert_page(page.clone());
        library.insert_page(page2.clone());
        library.insert_section(section);

        let collisions = library.check_for_path_collisions();
        assert_eq!(collisions.len(), 1);
        assert_eq!(collisions[0].0, page.path);
        assert!(collisions[0].1.contains(&page.file.relative));
        assert!(collisions[0].1.contains(&page2.file.relative));
    }
}<|MERGE_RESOLUTION|>--- conflicted
+++ resolved
@@ -313,7 +313,6 @@
         }
 
         for (key, (sorted, cannot_be_sorted, sort_by)) in updates {
-<<<<<<< HEAD
             let section_is_transparent = if let Some(section) = self.sections.get(key) {
                 section.meta.transparent
             } else {
@@ -330,6 +329,10 @@
                             SortBy::Date => {
                                 page.earlier = val2;
                                 page.later = val1;
+                            }
+                            SortBy::UpdateDate => {
+                                page.earlier_updated = val2;
+                                page.later_updated = val1;
                             }
                             SortBy::Title => {
                                 page.title_prev = val1;
@@ -342,29 +345,6 @@
                             SortBy::None => {
                                 unreachable!("Impossible to find siblings in SortBy::None")
                             }
-=======
-            // Find sibling between sorted pages first
-            let with_siblings = find_siblings(&sorted);
-
-            for (k2, val1, val2) in with_siblings {
-                if let Some(page) = self.pages.get_mut(k2) {
-                    match sort_by {
-                        SortBy::Date => {
-                            page.earlier = val2;
-                            page.later = val1;
-                        }
-                        SortBy::UpdateDate => {
-                            page.earlier_updated = val2;
-                            page.later_updated = val1;
-                        }
-                        SortBy::Title => {
-                            page.title_prev = val1;
-                            page.title_next = val2;
-                        }
-                        SortBy::Weight => {
-                            page.lighter = val1;
-                            page.heavier = val2;
->>>>>>> f8c6ea2b
                         }
                     } else {
                         unreachable!("Sorting got an unknown page")
