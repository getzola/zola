--- conflicted
+++ resolved
@@ -16,11 +16,7 @@
 sha2 = "0.9"
 url = "2"
 nom-bibtex = "0.3"
-<<<<<<< HEAD
-svg_metadata = "0.4.1"
 num-format = "0.4"
-=======
->>>>>>> 0a7692ad
 
 errors = { path = "../errors" }
 utils = { path = "../utils" }
