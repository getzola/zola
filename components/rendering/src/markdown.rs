--- conflicted
+++ resolved
@@ -239,26 +239,9 @@
 
                                 continue;
                             }
-<<<<<<< HEAD
-                            _ => FenceSettings::new(""),
-                        };
-                        let (block, begin) = CodeBlock::new(fence, context.config, path);
-                        code_block = Some(block);
-                        Event::Html(begin.into())
-                    }
-                    Event::End(Tag::CodeBlock(_)) => {
-                        // reset highlight and close the code block
-                        code_block = None;
-                        Event::Html("</code></pre>\n".into())
-                    }
-                    Event::Start(Tag::Link(link_type, link, title)) if link.is_empty() => {
-                        error = Some(Error::msg("There is a link that is missing a URL"));
-                        Event::Start(Tag::Link(link_type, "#".into(), title))
-=======
                         }
 
                         break;
->>>>>>> 1fe5e4a7
                     }
 
                     events.push(return_text(new_text[..].to_string(), &mut code_block, context));
