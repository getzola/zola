--- conflicted
+++ resolved
@@ -15,11 +15,7 @@
 `_index.md` file; your `index.html` template will then have access to that content and metadata.
 
 Any non-Markdown file in a section directory is added to the `assets` collection of the section, as explained in the
-<<<<<<< HEAD
-[content overview](@/documentation/content/overview.md#asset-co-location). These files are then available in the
-=======
 [content overview](@/documentation/content/overview.md#asset-colocation). These files are then available in the
->>>>>>> 7fe7c1be
 Markdown file using relative links.
 
 ## Front matter
