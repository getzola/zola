--- conflicted
+++ resolved
@@ -27,9 +27,6 @@
 | [Sylvain Kerkour](https://kerkour.fr)                              | https://gitlab.com/z0mbie42/kerkour.fr                   |
 | [CodeShow by Bruno Rocha](https://codeshow.com.br)                 | https://github.com/codeshow/site                         |
 | [trevordmiller.com](https://trevordmiller.com)                     | https://github.com/trevordmiller/trevordmiller.github.io |
-<<<<<<< HEAD
-| [fundon.me](https://fundon.me/)                     | https://github.com/fundon/fundon.github.io |
-=======
+| [fundon.me](https://fundon.me/)                                    | https://github.com/fundon/fundon.github.io |
 | [rust-gamedev.github.io](https://rust-gamedev.github.io)           | https://github.com/rust-gamedev/rust-gamedev.github.io   |
-| [arewegameyet.rs](http://arewegameyet.rs)                          | https://github.com/rust-gamedev/arewegameyet             |
->>>>>>> 36431c57
+| [arewegameyet.rs](http://arewegameyet.rs)                          | https://github.com/rust-gamedev/arewegameyet             |